--- conflicted
+++ resolved
@@ -9,16 +9,9 @@
     if galaxy_type[:3]=="BGS":
         return ['TARGETID', 'PHOTSYS', 'RA', 'DEC', 'FLUX_G', 'FLUX_R', 'FLUX_Z', 'FLUX_W1', 'FLUX_IVAR_G', 'FLUX_IVAR_R', 'FLUX_IVAR_Z', 'FIBERFLUX_R', 'FIBERTOTFLUX_R', 'EBV', 'MASKBITS', 'NOBS_G', 'NOBS_R', 'NOBS_Z', 'SHAPE_R', 'TSNR2_BGS', 'ZWARN', 'DELTACHI2', 'WEIGHT','WEIGHT_FKP','MORPHTYPE']
     elif galaxy_type[:3]=="LRG":
-<<<<<<< HEAD
         return ['TARGETID', 'PHOTSYS', 'RA', 'DEC', 'FLUX_G', 'FLUX_R', 'FLUX_Z', 'FLUX_W1', 'FLUX_IVAR_R', 'FLUX_IVAR_Z', 'FLUX_IVAR_W1', 'FIBERFLUX_Z', 'FIBERTOTFLUX_Z', 'EBV', 'MASKBITS', 'NOBS_G', 'NOBS_R', 'NOBS_Z', 'SHAPE_R', 'TSNR2_ELG', 'ZWARN', 'DELTACHI2', 'WEIGHT', 'WEIGHT_FKP','MORPHTYPE']
     elif galaxy_type[:3]=="ELG":
         return ['TARGETID', 'PHOTSYS', 'RA', 'DEC', 'FLUX_G', 'FLUX_R', 'FLUX_Z', 'FLUX_W1','FLUX_W2','FLUX_IVAR_G', 'FLUX_IVAR_R', 'FLUX_IVAR_Z', 'FLUX_IVAR_W1', 'FIBERFLUX_G',  'EBV', 'MASKBITS', 'NOBS_G', 'NOBS_R', 'NOBS_Z', 'SHAPE_R', 'TSNR2_ELG', 'ZWARN', 'o2c', 'WEIGHT', 'WEIGHT_FKP','MORPHTYPE']
-=======
-        return ['TARGETID', 'PHOTSYS', 'RA', 'DEC', 'FLUX_G', 'FLUX_R', 'FLUX_Z', 'FLUX_W1', 'FLUX_IVAR_R', 'FLUX_IVAR_Z', 'FLUX_IVAR_W1', 'FIBERFLUX_Z', 'FIBERTOTFLUX_Z', 'EBV', 'MASKBITS', 'NOBS_G', 'NOBS_R', 'NOBS_Z', 'SHAPE_R', 'TSNR2_ELG', 'ZWARN', 'DELTACHI2']
-    elif galaxy_type[:3]=="ELG":
-        return ['TARGETID', 'PHOTSYS', 'RA', 'DEC', 'FLUX_G', 'FLUX_R', 'FLUX_Z', 'FIBERFLUX_G', 'FLUX_IVAR_G', 'FLUX_IVAR_R', 'FLUX_IVAR_Z', 'EBV', 'MASKBITS', 'NOBS_G', 'NOBS_R', 'NOBS_Z', 'SHAPE_R', 'TSNR2_ELG', 'ZWARN', 'DELTACHI2', 'o2c', 'FLUX_W1','FIBERFLUX_Z', 'FIBERTOTFLUX_G']
->>>>>>> bb726606
-
     else:
         raise NotImplementedError("galaxy_type {} not implemented".format(galaxy_type))
     
@@ -145,13 +138,8 @@
     # ADM high-priority OII flux cut.
     mask_elglop &= gmag - rmag < -1.2*(rmag - zmag) + 1.3
 
-<<<<<<< HEAD
     return mask_elglop, mask_elgvlo
     
-=======
-    return mask_elglop #, mask_elgvlo
->>>>>>> bb726606
-
     
 def select_elg_lopnotqso(cat, field='south'):
     mask_elglop =  select_elg(cat)[0]
@@ -446,27 +434,17 @@
 
     return mask_tab
 
-<<<<<<< HEAD
-
 def select_elg_lopnotqso_individual_cuts(cat,field='south'):
-=======
-def select_elg_individual_cuts(cat, field='south'):
->>>>>>> bb726606
     '''
     columns = ['OBJID', 'BRICKID', 'RELEASE', 'RA', 'DEC', 'FLUX_G', 'FLUX_R', 'FLUX_Z', 'FIBERFLUX_G', 'FLUX_IVAR_G', 'FLUX_IVAR_R', 'FLUX_IVAR_Z', 'EBV', 'MASKBITS', 'NOBS_G', 'NOBS_R', 'NOBS_Z']
     fn = '/global/cfs/cdirs/cosmo/data/legacysurvey/dr9/south/sweep/9.0/sweep-000p000-010p005.fits'
     cat = Table(fitsio.read(fn, columns=columns))
-<<<<<<< HEAD
     mask_elglop, mask_elgvlo = select_elg(cat)
-=======
-    mask_tab = select_elg_individual_cuts(cat)
->>>>>>> bb726606
     '''
 
     cat = cat.copy()
     cat.rename_columns(cat.colnames, [ii.upper() for ii in cat.colnames])
-<<<<<<< HEAD
-    
+  
     mask_tab = Table()
 
 
@@ -478,48 +456,21 @@
 
     # ADM observed in every band.
     mask_quality &= (cat['NOBS_G'] > 0) & (cat['NOBS_R'] > 0) & (cat['NOBS_Z'] > 0)
-=======
-
-    mask_tab = Table()
-
-    # Quality cuts
-    mask_tab.add_column((cat['FLUX_IVAR_G'] > 0) & (cat['FLUX_G'] > 0) & (cat['FIBERFLUX_G'] > 0), name='G flux quality')
-    mask_tab.add_column((cat['FLUX_IVAR_R'] > 0) & (cat['FLUX_R'] > 0), name='R flux quality')
-    mask_tab.add_column((cat['FLUX_IVAR_Z'] > 0) & (cat['FLUX_Z'] > 0), name='Z flux quality')
-
-    # ADM observed in every band.
-    mask_tab.add_column((cat['NOBS_G'] > 0) & (cat['NOBS_R'] > 0) & (cat['NOBS_Z'] > 0), name='observed in GRZ')
->>>>>>> bb726606
+
 
     # Apply masks
     maskbits = [1, 12, 13]
     mask_clean = np.ones(len(cat), dtype=bool)
     for bit in maskbits:
         mask_clean &= (cat['MASKBITS'] & 2**bit)==0
-<<<<<<< HEAD
-    # print(np.sum(~mask_clean)/len(mask_clean))
     mask_quality &= mask_clean
     
     mask_tab.add_column(mask_quality,name='Quality cuts')
 
-
-    # gmag = 22.5 - 2.5 * np.log10((cat['FLUX_G'] / cat['MW_TRANSMISSION_G']).clip(1e-7))
-    # rmag = 22.5 - 2.5 * np.log10((cat['FLUX_R'] / cat['MW_TRANSMISSION_R']).clip(1e-7))
-    # zmag = 22.5 - 2.5 * np.log10((cat['FLUX_Z'] / cat['MW_TRANSMISSION_Z']).clip(1e-7))
-    # gfibermag = 22.5 - 2.5 * np.log10((cat['FIBERFLUX_G'] / cat['MW_TRANSMISSION_G']).clip(1e-7))
-=======
-    # Assuming clean mask passes for all objects in individual cuts style
-    assert np.all(mask_clean)
-
-    # Calculate magnitudes
->>>>>>> bb726606
     gmag = 22.5 - 2.5 * np.log10(np.clip(cat['FLUX_G']*10**(0.4*3.214*cat['EBV']), 1e-7, None))
     rmag = 22.5 - 2.5 * np.log10(np.clip(cat['FLUX_R']*10**(0.4*2.165*cat['EBV']), 1e-7, None))
     zmag = 22.5 - 2.5 * np.log10(np.clip(cat['FLUX_Z']*10**(0.4*1.211*cat['EBV']), 1e-7, None))
     gfibermag = 22.5 - 2.5 * np.log10(np.clip(cat['FIBERFLUX_G']*10**(0.4*3.214*cat['EBV']), 1e-7, None))
-
-<<<<<<< HEAD
-    #mask_elglop = mask_quality.copy()
 
     mask_tab.add_column(gmag > 20, name='bright cut')                       # bright cut.
     mask_tab.add_column(rmag - zmag > 0.15,name='blue cut')                  # blue cut.
@@ -556,19 +507,5 @@
     south=southbool) # I guess south can be either True or False
 	
     mask_tab.add_column(~isqso,name='remove quasars')
-=======
-    # ELG cuts
-    mask_tab.add_column(gmag > 20, name='bright cut (g > 20)')
-    mask_tab.add_column(rmag - zmag > 0.15, name='blue cut (r-z > 0.15)')
-    mask_tab.add_column(gfibermag < 24.1, name='faint cut (gfiber < 24.1)')
-    mask_tab.add_column(gmag - rmag < 0.5*(rmag - zmag) + 0.1, name='remove stars, low-z galaxies')
-
-    # ELG VLO cuts (low-priority OII flux cut)
-    # mask_tab.add_column(gmag - rmag < -1.2*(rmag - zmag) + 1.6, name='VLO upper limit')
-    # mask_tab.add_column(gmag - rmag >= -1.2*(rmag - zmag) + 1.3, name='VLO lower limit')
-
-    # ELG LOP cuts (high-priority OII flux cut)
-    mask_tab.add_column(gmag - rmag < -1.2*(rmag - zmag) + 1.3, name='LOP OII flux cut')
->>>>>>> bb726606
 
     return mask_tab